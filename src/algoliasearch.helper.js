"use strict";
var SearchParameters = require( "./SearchParameters" );
var SearchResults = require( "./SearchResults" );
var extend = require( "./functions/extend" );
var util = require( "util" );
var events = require( "events" );
var forEach = require( "lodash/collection/forEach" );
var bind = require( "lodash/function/bind" );

/**
 * Initialize a new AlgoliaSearchHelper
 * @class
 * @param  {AlgoliaSearch} client an AlgoliaSearch client
 * @param  {string} index the index name to query
 * @param  {object} options an associative array defining the hitsPerPage, list of facets and list of disjunctive facets
 */
function AlgoliaSearchHelper( client, index, options ) {
  this.client = client;
  this.index = index;
  this.state = new SearchParameters( options );
  this.extraQueries = [];
}

util.inherits( AlgoliaSearchHelper, events.EventEmitter );

<<<<<<< HEAD
=======
/**
 * Start the search with the parameters set in the state.
 * @return {AlgoliaSearchHelper}
 */
AlgoliaSearchHelper.prototype.search = function(){
  this._search();
  return this;
};

>>>>>>> 31a279b8
/**
 * Sets the query. Also sets the current page to 0.
 * @param  {string} q the user query
 * @return {AlgoliaSearchHelper}
 */
AlgoliaSearchHelper.prototype.setQuery = function( q ) {
  this.state = this.state.setQuery( q )
                         .setPage( 0 );

  this.emit( "change", this.state );
  return this;
};

/**
 * Remove all refinements (disjunctive + conjunctive + excludes )
 * @return {AlgoliaSearchHelper}
 */
AlgoliaSearchHelper.prototype.clearRefinements = function( ) {
  this.state = this.state.clearRefinements();
  this.emit( "change", this.state );
  return this;
};

/**
 * Ensure a facet refinement exists
 * @param  {string} facet the facet to refine
 * @param  {string} value the associated value
 * @return {AlgoliaSearchHelper}
 */
AlgoliaSearchHelper.prototype.addDisjunctiveRefine = function( facet, value ) {
  this.state = this.state.addDisjunctiveFacetRefinement( facet, value );
  this.emit( "change", this.state );
  return this;
};

/**
 * Ensure a facet refinement does not exist
 * @param  {string} facet the facet to refine
 * @param  {string} value the associated value
 * @return {AlgoliaSearchHelper}
 */
AlgoliaSearchHelper.prototype.removeDisjunctiveRefine = function( facet, value ) {
  this.state = this.state.removeDisjunctiveFacetRefinement( facet, value );
  this.emit( "change", this.state );
  return this;
};

/**
 * Add a numeric refinement on the given attribute
 * @param  {string} attribute
 * @param  {string} operator
 * @param  {number} value
 * @return {AlgoliaSearchHelper}
 */
AlgoliaSearchHelper.prototype.addNumericRefinement = function( attribute, operator, value ){
  this.state = this.state.addNumericRefinement( attribute, operator, value );
  this.emit( "change", this.state );
  return this;
}

/**
 * Remove a numeric filter.
 * @param  {string} attribute
 * @param  {string} operator
 * @param  {number} value
 * @return {AlgoliaSearchHelper}
 */
AlgoliaSearchHelper.prototype.removeNumericRefinement = function( attribute, operator, value ){
  this.state = this.state.removeNumericRefinement( attribute, operator, value );
  this.emit( "change", this.state );
  return this;
}

/**
 * Ensure a facet refinement exists
 * @param  {string} facet the facet to refine
 * @param  {string} value the associated value
 * @return {AlgoliaSearchHelper}
 */
AlgoliaSearchHelper.prototype.addRefine = function( facet, value ) {
  this.state = this.state.addFacetRefinement( facet, value );
  this.emit( "change", this.state );
  return this;
};

/**
 * Ensure a facet refinement does not exist
 * @param  {string} facet the facet to refine
 * @param  {string} value the associated value
 * @return {AlgoliaSearchHelper}
 */
AlgoliaSearchHelper.prototype.removeRefine = function( facet, value ) {
  this.state = this.state.removeFacetRefinement( facet, value );
  this.emit( "change", this.state );
  return this;
};

/**
 * Ensure a facet exclude exists
 * @param  {string} facet the facet to refine
 * @param  {string} value the associated value
 * @return {AlgoliaSearchHelper}
 */
AlgoliaSearchHelper.prototype.addExclude = function( facet, value ) {
  this.state = this.state.addExcludeRefinement( facet, value );
  this.emit( "change", this.state );
  return this;
};

/**
 * Ensure a facet exclude does not exist
 * @param  {string} facet the facet to refine
 * @param  {string} value the associated value
 * @return {AlgoliaSearchHelper}
 */
AlgoliaSearchHelper.prototype.removeExclude = function( facet, value ) {
  this.state = this.state.removeExcludeRefinement( facet, value );
  this.emit( "change", this.state );
  return this;
};

/**
 * Toggle refinement state of an exclude
 * @param  {string} facet the facet to refine
 * @param  {string} value the associated value
 * @return {AlgoliaSearchHelper}
 */
AlgoliaSearchHelper.prototype.toggleExclude = function( facet, value ) {
  this.state = this.state.toggleExcludeFacetRefinement( facet, value );
  this.emit( "change", this.state );
  return this;
};

/**
 * Toggle refinement state of a facet
 * @param  {string} facet the facet to refine
 * @param  {string} value the associated value
 * @return {AlgoliaSearchHelper}
 */
AlgoliaSearchHelper.prototype.toggleRefine = function( facet, value ) {
  if( this.state.facets.indexOf( facet ) > -1 ) {
    this.state = this.state.toggleFacetRefinement( facet, value );
  }
  else if( this.state.disjunctiveFacets.indexOf( facet ) > -1 ) {
    this.state = this.state.toggleDisjunctiveFacetRefinement( facet, value );
  }
  else {
    console.log( "warning : you're trying to refine the undeclared facet '" + facet +
                "'; add it to the helper options 'facets' or 'disjunctiveFacets'" );
    return this;
  }
  this.emit( "change", this.state );
  return this;
};

/**
 * Go to next page
 * @return {AlgoliaSearchHelper}
 */
AlgoliaSearchHelper.prototype.nextPage = function() {
  return this.setPage( this.state.page + 1 );
};

/**
 * Go to previous page
 * @return {AlgoliaSearchHelper}
 */
AlgoliaSearchHelper.prototype.previousPage = function() {
  return this.setPage( this.state.page - 1 );
};

/**
 * Change the current page
 * @param  {integer} page The page number
 * @return {AlgoliaSearchHelper}
 */
AlgoliaSearchHelper.prototype.setPage = function( page ) {
  if( page < 0 ) throw new Error( "Page requested below 0." );

  this.state = this.state.setPage( page );
  this.emit( "change", this.state );
  return this;
};

/**
 * Configure the underlying index name
 * @param {string} name the index name
 * @return {AlgoliaSearchHelper}
 */
AlgoliaSearchHelper.prototype.setIndex = function( name ) {
  this.index = name;
  return this;
};

/**
 * Set the whole state ( warning : will erase previous state )
 * @param {SearchParameters} newState the whole new state
 * @return {AlgoliaSearchHelper}
 */
AlgoliaSearchHelper.prototype.setState = function( newState ){
  this.state = new SearchParameters( newState );
  this.emit( "change", this.state );
  return this;
};

/**
 * Check the refinement state of a facet
 * @param  {string}  facet the facet
 * @param  {string}  value the associated value
 * @return {boolean} true if refined
 */
AlgoliaSearchHelper.prototype.isRefined = function( facet, value ) {
  return this.state.isFacetRefined( facet, value );
};

/**
 * Check the exclude state of a facet
 * @param  {string}  facet the facet
 * @param  {string}  value the associated value
 * @return {boolean} true if refined
 */
AlgoliaSearchHelper.prototype.isExcluded = function( facet, value ) {
  return this.state.isExcludeRefined( facet, value );
};

/**
 * Check the refinement state of the disjunctive facet
 * @param  {string}  facet the facet
 * @param  {string}  value the associated value
 * @return {boolean} true if refined
 */
AlgoliaSearchHelper.prototype.isDisjunctiveRefined = function( facet, value ) {
  return this.state.isDisjunctiveFacetRefined( facet, value );
};

/**
 * Get the underlying configured index name
 */
AlgoliaSearchHelper.prototype.getIndex = function() {
  return this.index;
};

/**
 * Get the currently selected page
 * @return Number the current page
 */
AlgoliaSearchHelper.prototype.getCurrentPage = function() {
  return this.state.page;
};

/**
 * Clear the extra queries added to the underlying batch of queries
 */
AlgoliaSearchHelper.prototype.clearExtraQueries = function() {
  this.extraQueries = [];
};

/**
 * Add an extra query to the underlying batch of queries. Once you add queries
 * to the batch, the 2nd parameter of the searchCallback will be an object with a `results`
 * attribute listing all search results.
 */
AlgoliaSearchHelper.prototype.addExtraQuery = function( index, query, params ) {
  this.extraQueries.push( { index : index, query : query, params : ( params || {} ) } );
};

///////////// PRIVATE

/**
 * Perform the underlying queries
 * @private
 */
AlgoliaSearchHelper.prototype._search = function() {
  this.client.startQueriesBatch();

  //One query for the hits
  this.client.addQueryInBatch( this.index, this.state.query, this._getHitsSearchParams() );

  //One for each disjunctive facets
  forEach( this.state.getRefinedDisjunctiveFacets(), function( refinedFacet ) {
    this.client.addQueryInBatch( this.index, this.state.query, this._getDisjunctiveFacetSearchParams( refinedFacet ) );
  }, this );

  //One for each extra query
  forEach( this.extraQueries, function( queryParams ) {
    this.client.addQueryInBatch( queryParams.index, queryParams.query, queryParams.params );
  }, this );

  this.client.sendQueriesBatch( bind( this._handleResponse, this ) );
};

/**
 * Transform the response as sent by the server and transform it into a user
 * usable objet that merge the results of all the batch requests.
 * @private
 * @param disjunctiveFacets {object}
 * @param err {Error}
 * @param content {object}
 */
AlgoliaSearchHelper.prototype._handleResponse = function( err, content ) {
  if ( err ) {
    this.emit( "error", err );
    return;
  }

  var disjunctiveFacets = this.state.getRefinedDisjunctiveFacets();
  var formattedResponse = new SearchResults( this.state, content );

  // call the actual callback
  if ( this.extraQueries.length === 0 ) {
    this.emit( "result", formattedResponse );
  }
  else {
    // append the extra queries
    var c = { results : [ formattedResponse ] };
    for ( var i = 0; i < this.extraQueries.length; ++i ) {
      c.results.push( content.results[1 + disjunctiveFacets.length + i] );
    }
    this.emit( "result", c );
  }
};

/**
 * Build search parameters used to fetch hits
 * @private
 * @return {object.<string, any>}
 */
AlgoliaSearchHelper.prototype._getHitsSearchParams = function() {
  var facets = this.state.facets.concat( this.state.getUnrefinedDisjunctiveFacets() );
  var facetFilters = this._getFacetFilters();
  var numericFilters = this._getNumericFilters();
  var additionalParams = {
    facets : facets,
    distinct : false
  };

  if( facetFilters.length > 0 ) {
    additionalParams.facetFilters = facetFilters;
    additionalParams.distinct = this.state.distinct || false;
  }

  if( numericFilters.length > 0 ){
    additionalParams.numericFilters = numericFilters;
  }

  return extend( this.state.getQueryParams(), additionalParams );
};

/**
 * Build search parameters used to fetch a disjunctive facet
 * @private
 * @param  {string} facet the associated facet name
 * @return {object}
 */
AlgoliaSearchHelper.prototype._getDisjunctiveFacetSearchParams = function( facet ) {
  var facetFilters = this._getFacetFilters( facet )
  var numericFilters = this._getNumericFilters();
  var additionalParams = {
    hitsPerPage : 1,
    page : 0,
    attributesToRetrieve : [],
    attributesToHighlight : [],
    attributesToSnippet : [],
    facets : facet,
    distinct : false
  };

  if( numericFilters.length > 0 ){
    additionalParams.numericFilters = numericFilters;
  }

  if( facetFilters.length > 0 ){
    additionalParams.facetFilters = facetFilters;
    additionalParams.distinct = this.state.distinct || false;
  }

  return extend( this.state.getQueryParams(), additionalParams );
};

/**
 * Return the numeric filters in an algolia request fashion
 * @private
 * @return {array.<string>} the numeric filters in the algolia format
 */
AlgoliaSearchHelper.prototype._getNumericFilters = function() {
  var numericFilters = [];
  forEach( this.state.numericRefinements, function( operators, attribute ){
    forEach( operators, function( value, operator ) {
      numericFilters.push( attribute + operator + value );
    } );
  } );
  return numericFilters;
}

/**
 * Test if there are some disjunctive refinements on the facet
 * @private
 */
AlgoliaSearchHelper.prototype._hasDisjunctiveRefinements = function( facet ) {
  return this.state.disjunctiveRefinements[ facet ] &&
         this.state.disjunctiveRefinements[ facet ].length > 0;
};

/**
 * Build facetFilters parameter based on current refinements. The array returned
 * contains strings representing the facet filters in the algolia format.
 * @private
 * @param  {string} facet if set, the current disjunctive facet
 * @return {array.<string>}
 */
AlgoliaSearchHelper.prototype._getFacetFilters = function( facet ) {
  var facetFilters = [];

  forEach( this.state.facetsRefinements, function( facetValue, facetName ) {
    facetFilters.push( facetName + ":" + facetValue );
  } );

  forEach( this.state.facetsExcludes, function( facetValues, facetName ) {
    forEach( facetValues, function( facetValue ) {
      facetFilters.push( facetName + ":-" + facetValue );
    } );
  } );

  forEach( this.state.disjunctiveFacetsRefinements, function( facetValues, facetName ) {
    if( facetName === facet || !facetValues || facetValues.length === 0 ) return;
    var orFilters = [];
    forEach( facetValues, function( facetValue ) {
      orFilters.push( facetName + ":" + facetValue );
    } );
    facetFilters.push( orFilters );
  } );

  return facetFilters;
};

module.exports = AlgoliaSearchHelper;<|MERGE_RESOLUTION|>--- conflicted
+++ resolved
@@ -23,8 +23,6 @@
 
 util.inherits( AlgoliaSearchHelper, events.EventEmitter );
 
-<<<<<<< HEAD
-=======
 /**
  * Start the search with the parameters set in the state.
  * @return {AlgoliaSearchHelper}
@@ -34,7 +32,6 @@
   return this;
 };
 
->>>>>>> 31a279b8
 /**
  * Sets the query. Also sets the current page to 0.
  * @param  {string} q the user query
