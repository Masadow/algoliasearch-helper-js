--- conflicted
+++ resolved
@@ -127,12 +127,8 @@
       var dataFromMainRequest = ( mainSubResponse.facets && mainSubResponse.facets[ dfacet ] ) || {};
       this.disjunctiveFacets[ position ] = {
         name : dfacet,
-<<<<<<< HEAD
-        data : extend( {}, dataFromMainRequest, facetResults )
-=======
-        data : extend( {}, facetResults, dataFromMainRequest ),
+        data : extend( {}, dataFromMainRequest, facetResults ),
         exhaustive : result.exhaustiveFacetsCount
->>>>>>> 592d111e
       };
       assignFacetStats( this.disjunctiveFacets[ position ], result.facets_stats, dfacet );
 
